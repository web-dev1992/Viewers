import './config';

import {
  CommandsManager,
  HotkeysManager,
  extensions,
  redux,
  utils,
} from 'ohif-core';
import React, { Component } from 'react';
import {
  getDefaultToolbarButtons,
  getUserManagerForOpenIdConnectClient,
  initWebWorkers,
} from './utils/index.js';

import ConnectedToolContextMenu from './connectedComponents/ConnectedToolContextMenu';
import OHIFCornerstoneExtension from '@ohif/extension-cornerstone';
import OHIFDicomHtmlExtension from 'ohif-dicom-html-extension';
import OHIFDicomMicroscopyExtension from '@ohif/extension-dicom-microscopy';
import OHIFDicomPDFExtension from 'ohif-dicom-pdf-extension';
import OHIFStandaloneViewer from './OHIFStandaloneViewer';
import OHIFVTKExtension from '@ohif/extension-vtk';
import { OidcProvider } from 'redux-oidc';
import PropTypes from 'prop-types';
import { Provider } from 'react-redux';
import { BrowserRouter as Router } from 'react-router-dom';
import WhiteLabellingContext from './WhiteLabellingContext';
import appCommands from './appCommands';
import setupTools from './setupTools';
<<<<<<< HEAD
import ui from './redux/ui.js';
import i18n from '@ohif/i18n';
import { I18nextProvider } from 'react-i18next';
=======
import store from './store';
>>>>>>> 45808dc0

// ~~~~ APP SETUP
const commandsManagerConfig = {
  getAppState: () => store.getState(),
  getActiveContexts: () => store.getState().ui.activeContexts,
};

const commandsManager = new CommandsManager(commandsManagerConfig);
const hotkeysManager = new HotkeysManager(commandsManager);

// TODO: Should be done in extensions w/ commandsModule
// ~~ ADD COMMANDS
appCommands.init(commandsManager);
if (window.config.hotkeys) {
  hotkeysManager.setHotkeys(window.config.hotkeys, true);
}

// Force active contexts for now. These should be set in Viewer/ActiveViewer
store.dispatch({
  type: 'ADD_ACTIVE_CONTEXT',
  item: 'VIEWER',
});
store.dispatch({
  type: 'ADD_ACTIVE_CONTEXT',
  item: 'VIEWER::CORNERSTONE',
});

// ~~~~ END APP SETUP

setupTools(store);

const children = {
  viewport: [<ConnectedToolContextMenu key="tool-context" />],
};

/** TODO: extensions should be passed in as prop as soon as we have the extensions as separate packages and then registered by ExtensionsManager */
extensions.ExtensionManager.registerExtensions(store, [
  new OHIFCornerstoneExtension({ children }),
  new OHIFVTKExtension(),
  new OHIFDicomPDFExtension(),
  new OHIFDicomHtmlExtension(),
  new OHIFDicomMicroscopyExtension(),
]);

// TODO[react] Use a provider when the whole tree is React
window.store = store;

function handleServers(servers) {
  if (servers) {
    utils.addServers(servers, store);
  }
}

class App extends Component {
  static propTypes = {
    routerBasename: PropTypes.string.isRequired,
    relativeWebWorkerScriptsPath: PropTypes.string.isRequired,
    servers: PropTypes.object.isRequired,
    oidc: PropTypes.array,
    whiteLabelling: PropTypes.object,
  };

  static defaultProps = {
    whiteLabelling: {},
    oidc: [],
  };

  constructor(props) {
    super(props);

    //
    const defaultButtons = getDefaultToolbarButtons(this.props.routerBasename);
    const buttonsAction = redux.actions.setAvailableButtons(defaultButtons);

    store.dispatch(buttonsAction);

    if (this.props.oidc.length) {
      const firstOpenIdClient = this.props.oidc[0];

      this.userManager = getUserManagerForOpenIdConnectClient(
        store,
        firstOpenIdClient
      );
    }
    handleServers(this.props.servers);
    initWebWorkers(
      this.props.routerBasename,
      this.props.relativeWebWorkerScriptsPath
    );
  }

  render() {
    const userManager = this.userManager;

    if (userManager) {
      return (
        <Provider store={store}>
          <I18nextProvider i18n={i18n}>
            <OidcProvider store={store} userManager={userManager}>
              <Router basename={this.props.routerBasename}>
                <WhiteLabellingContext.Provider
                  value={this.props.whiteLabelling}
                >
                  <OHIFStandaloneViewer userManager={userManager} />
                </WhiteLabellingContext.Provider>
              </Router>
            </OidcProvider>
          </I18nextProvider>
        </Provider>
      );
    }

    return (
      <Provider store={store}>
        <I18nextProvider i18n={i18n}>
          <Router basename={this.props.routerBasename}>
            <WhiteLabellingContext.Provider value={this.props.whiteLabelling}>
              <OHIFStandaloneViewer />
            </WhiteLabellingContext.Provider>
          </Router>
        </I18nextProvider>
      </Provider>
    );
  }
}

export default App;

export { commandsManager, hotkeysManager };<|MERGE_RESOLUTION|>--- conflicted
+++ resolved
@@ -28,13 +28,10 @@
 import WhiteLabellingContext from './WhiteLabellingContext';
 import appCommands from './appCommands';
 import setupTools from './setupTools';
-<<<<<<< HEAD
 import ui from './redux/ui.js';
 import i18n from '@ohif/i18n';
 import { I18nextProvider } from 'react-i18next';
-=======
 import store from './store';
->>>>>>> 45808dc0
 
 // ~~~~ APP SETUP
 const commandsManagerConfig = {
